--- conflicted
+++ resolved
@@ -148,15 +148,9 @@
 
                                    TGR_parameters                    ,
 
-<<<<<<< HEAD
-                                   single_l     = self.l_NR          ,
-                                   single_m     = self.m_NR          ,
-                                   single_mode  = 1                  ,
-=======
                                    single_spherical_mode  = 1          ,
                                    single_spherical_l     = self.l_NR  ,
                                    single_spherical_m     = self.m_NR  ,
->>>>>>> 8d7ab3e9
 
                                    geom         = 1                  ,
                                    qnm_fit      = 0                  ,
