--- conflicted
+++ resolved
@@ -7,11 +7,7 @@
 
 class WaveformModel(cpnest.model.Model):
     
-<<<<<<< HEAD
-    def __init__(self, t_NR, tM_start, wf_model, N_ds_modes,N_ds_tails, Kerr_modes, metadata, qnm_cached, l_NR, m_NR, tail, tail_modes=None, quadratic_modes=None, const_params=None):
-=======
-    def __init__(self, t_NR, tM_start, tM_peak, wf_model, N_ds_modes, Kerr_modes, metadata, qnm_cached, l_NR, m_NR, tail=0, tail_modes=None, quadratic_modes=None, const_params=None, TEOB_NR_fit = 0, TEOB_template = 'qc'):
->>>>>>> 8d7ab3e9
+    def __init__(self, t_NR, tM_start, tM_peak, wf_model, N_ds_modes, N_ds_tails, Kerr_modes, metadata, qnm_cached, l_NR, m_NR, tail, tail_modes=None, quadratic_modes=None, const_params=None, TEOB_NR_fit = 0, TEOB_template = 'qc'):
 
         self.t_NR               = t_NR
         self.t_start            = tM_start
@@ -107,24 +103,6 @@
     def Damped_sinusoids_waveform(self, params, fixed_params):
 
         ringdown_model = np.zeros(len(self.t_NR), dtype=np.complex128)
-<<<<<<< HEAD
-        # In this case modes is an integer storing the number of free damped sinusoids
-        for i in range(self.N_ds_modes):
-            ringdown_model += wf.damped_sinusoid(np.exp(params['ln_A_{}'.format(i)])  ,
-                                                        params['f_{}'.format(i)]      ,
-                                                        params['tau_{}'.format(i)]    ,
-                                                        params['phi_{}'.format(i)]    ,
-                                                        self.t_start                  ,
-                                                        self.t_NR                     )
-        
-        #if(self.tail):
-        for i in range(self.N_ds_tails):                                          
-            ringdown_model += wf.tail_factor(np.exp(params['ln_A_tail'])          ,
-                                                                    params['phi_tail']    ,
-                                                                    params['p_tail']      ,
-                                                                    self.t_start          ,
-                                                                    self.t_NR             )
-=======
         
         amp_value = utils.get_param_override(fixed_params,params,'ln_A_{}'.format(i))
         phi_value = utils.get_param_override(fixed_params,params, 'phi_{}'.format(i))
@@ -139,7 +117,13 @@
                                                         phi_value    ,
                                                         self.t_start ,
                                                         self.t_NR    )
->>>>>>> 8d7ab3e9
+        #if(self.tail):
+        for i in range(self.N_ds_tails):                                          
+            ringdown_model += wf.tail_factor(np.exp(params['ln_A_tail'])  ,
+                                                    params['phi_tail']    ,
+                                                    params['p_tail']      ,
+                                                    self.t_start          ,
+                                                    self.t_NR             )
             
         return ringdown_model
 
@@ -289,5 +273,5 @@
 
         # UNDERSTAND WHY!!!!
         if not(self.wf_model=='MMRDNP'): self.wf_r = -self.wf_r
-
+                                    
         return self.wf_r + 1j * self.wf_i