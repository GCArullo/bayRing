import ast, json, os, sys
try:                import configparser
except ImportError: import ConfigParser as configparser

import bayRing.QNM_utils as QNM_utils
import pyRing.utils    as pyRing_utils
from pyRing.initialise import store_git_info

def set_output(outdir, screen_output, method, config_file, run_type):

    """

    Set the output directory and the output to the screen.

    Parameters
    ----------

    outdir : str
        Output directory.

    screen_output : bool
        If True, the output is printed on the screen.

    method : str
        Method used to obtain the results with which the results will be obtained. Can be either 'Minimization' or 'Nested-sampler'.
    
    Returns
    -------

    Nothing, but creates the output directory and sets the output to screen.

    """
        
    if not os.path.exists(outdir):                                     os.makedirs(outdir)
    if not os.path.exists(os.path.join(outdir,'Algorithm')):           os.makedirs(os.path.join(outdir,'Algorithm'))
    if not os.path.exists(os.path.join(outdir,'Peak_quantities')):     os.makedirs(os.path.join(outdir,'Peak_quantities'))
    if(method=='Nested-sampler'):
        if not os.path.exists(os.path.join(outdir,'Plots','Chains')):  os.makedirs(os.path.join(outdir,'Plots','Chains'))
    if not os.path.exists(os.path.join(outdir,'Plots')):               os.makedirs(os.path.join(outdir,'Plots'))
    if not os.path.exists(os.path.join(outdir,'Plots','Results')):     os.makedirs(os.path.join(outdir,'Plots','Results'))
    if not os.path.exists(os.path.join(outdir,'Plots','Comparisons')): os.makedirs(os.path.join(outdir,'Plots','Comparisons'))

    if not(screen_output):
        sys.stdout = open(os.path.join(outdir,'stdout_bayRing.txt'), 'w')
        sys.stderr = open(os.path.join(outdir,'stderr_bayRing.txt'), 'w')

    store_git_info(outdir)

    try:
        if (run_type=='full'):
            os.system('cp {} {}/.'.format(config_file, outdir))
    except: pass

    return

def read_config(Config):

    """

    Read the configuration file.

    Parameters
    ----------

    Config : configparser.ConfigParser
        ConfigParser object.
    config_file : str
        Configuration file.
    
    Returns
    -------

    parameters : dict
        Dictionary with the input parameters.

    """

    # Dictionary containing the default values of the parameters
    parameters={

        'I/O': 
        {
        'run-type'         : 'full',
        'screen-output'    : 0,
        'show-plots'       : 0,
        'outdir'           : './',
        },

        'NR-data':
        {
        'download'         : 1,
        'dir'              : '',
        'catalog'          : 'SXS',
        'ID'               : '0305',
        'extrap-order'     : 2,
        'res-level'        : -1,
        'res-nx'           : 0,   
        'res-nl'           : 0,  
        'pert-order'       : 'lin', 
        'l-NR'             : 2,
        'm'                : 2,
        'error'            : 'align-with-mismatch-res-only',
        'error-t-min'      : 2692.7480095302817, # SXS-0305 specific
        'error-t-max'      : 3792.7480095302817, # SXS-0305 specific
        'add-const'        : '0.0,0.0',
        'properties-file'  : '',
        't-peak-22'        : 0.0,
        },

        'Injection-data':
        {
        'modes'            : '220,221,320',
        'times'            : 'from-SXS-NR',
        'noise'            : None,
        'tail'             : 0.0,
        },

        'Model':
        {
<<<<<<< HEAD
        'template'         : 'Kerr',
        'N-DS-modes'       : 1,
        'N-DS-tails'       : 1,
        'QNM-modes'        : '220,221,320',
        'QQNM-modes'       : None,
        'Kerr-tail'        : 0,
        'Kerr-tail-modes'  : '22',
        'DS-tail'          : 0,
=======
        'template'         : 'Kerr'       ,
        'N-DS-modes'       : 1            ,
        'QNM-modes'        : '220,221,320',
        'QQNM-modes'       : ''           ,
        'Kerr-tail'        : 0            ,
        'Kerr-tail-modes'  : '22'         ,
        'TEOB-NR-fit'      : 0            ,
        'TEOB-template'    : 'qc'         ,
>>>>>>> 8d7ab3e9
        },

        'Inference':
        {
        'method'           : 'Nested-sampler',
        'likelihood'       : 'gaussian',
        'sampler'          : 'cpnest',
        'nlive'            : 256,
        'maxmcmc'          : 256,
        'seed'             : 1234,
        'nnest'            : 1,
        'nensemble'        : 1,
        't-start'          : 20.0,
        't-end'            : 140.0,
        'dt-scd'           : 0.0,
        
        'min-method'       : 'lm',
        'min-iter-min'     : 1,
        'min-iter-max'     : 1000,
        
        }

    }
    #General input read.
    for parameters_section in parameters.keys():

        pyRing_utils.print_subsection(f'[{parameters_section}]')

        try:
            for key in parameters[parameters_section].keys():
                keytype = type(parameters[parameters_section][key])
                try                                                     : parameters[parameters_section][key] = keytype(Config.get(parameters_section, key))
                except (KeyError, configparser.NoOptionError, TypeError): pass

                # Other reading options
                # if   ('ds-modes'        in key): parameters[parameters_section][key] = json.loads(      Config.get(parameters_section, f'{key}')) # dict
                # elif ('quadratic-modes' in key): parameters[parameters_section][key] = eval(            Config.get(parameters_section, f'{key}')) # dict of lists
                # elif ('Kerr-tail-modes' in key): parameters[parameters_section][key] = eval(            Config.get(parameters_section, f'{key}')) # list
                # elif ('mode'            in key): parameters[parameters_section][key] = ast.literal_eval(Config.get(parameters_section,    key  )) # lists
                    
                print("{name} : {value}".format(name=key.ljust(max_len_keyword), value=parameters[parameters_section][key]))
        except (KeyError, configparser.NoSectionError, configparser.NoOptionError, TypeError): pass

    # Cleanup specific parameters formatting
    if(parameters['Inference']['sampler'] == 'raynest'):
        print('Nnest + nensemble: ', parameters['Inference']['nnest'] + parameters['Inference']['nensemble'])
        if parameters['Inference']['nensemble'] < parameters['Inference']['nnest']: raise ValueError(f"Invalid parallelization options: input nensemble ( =  {parameters['Inference']['nensemble']}) cannot be smaller than input nnest ( = {parameters['Inference']['nnest']} ). ")

    # For Teukolsky, map the different resolution levels to their values of nx_, nl_.
    if(parameters['NR-data']['res-nx'] != 0 and parameters['NR-data']['res-nl'] != 0): parameters['NR-data']['res-level'] = "nx_"+str(parameters['NR-data']['res-nx'])+"_nl_"+str(parameters['NR-data']['res-nl'])
    if(parameters['NR-data']['error']=='from-SXS-NR'):
        if not(parameters['Injection-data']['times']=='from-SXS-NR'):
            raise ValueError("When the error is taken from the corresponding SXS simulation, the times must be taken from the simulation as well.")
    
    if (parameters['Inference']['method']=='Minimization'): raise ValueError("Minimization is still a work in progress and is not supported yet. Please use the `Nested-sampler` method.")

    if not(parameters['Inference']['method']=='Nested-sampler'):

        parameters['Inference']['nlive']   = None
        parameters['Inference']['maxmcmc'] = None
        parameters['Inference']['nGuess']  = {'A' : parameters['Inference']['nGuess-A'], 'phi' : parameters['Inference']['nGuess-phi']}

    if(parameters['NR-data']['catalog'] == 'cbhdb' or parameters['NR-data']['catalog'] == 'charged_raw'): parameters['Model']['charge'] = 1
    else                                                                                                : parameters['Model']['charge'] = 0

    if not(parameters['NR-data']['add-const']==None): parameters['NR-data']['add-const'] = [float(value) for value in parameters['NR-data']['add-const'].split(',')]

    if ((parameters['Model']['template']=='MMRDNP' or parameters['Model']['template']=='TEOBPM') and not(parameters['NR-data']['l-NR']==2 and parameters['NR-data']['m']==2) and parameters['NR-data']['t-peak-22']==0.0): raise ValueError("The time of the peak of the 22 mode must be provided for the MMRDNP and TEOBPM models when fitting the HMs, to correctly rescale the NR-calibrated quantities.")

    if  (parameters['Model']['template']=='Damped-sinusoids'): 
        parameters['Model']['QNM-modes'] = '{}{}0'.format(parameters['NR-data']['l-NR'], parameters['NR-data']['m']) 
    elif(parameters['Model']['template']=='MMRDNP'          ): 
        parameters['Model']['QNM-modes'] = '220,221,210,330,331,320,440,430'
        if not(parameters['NR-data']['l-NR']==2 or parameters['NR-data']['l-NR']==3 or parameters['NR-data']['l-NR']==4): raise ValueError("The MMRDNP template is only available for l=2,3,4")
    elif(parameters['Model']['template']=='TEOBPM'      ):
        print('\n\n Fix handling of merger phases for TEOBPM.\n\n')
        parameters['Model']['QNM-modes'] = '220,221,210,211,330,331,320,321,310,311,440,441,430,431,420,421,410,411,550,551'
        if not(parameters['NR-data']['l-NR']==2 or parameters['NR-data']['l-NR']==3 or parameters['NR-data']['l-NR']==4  or parameters['NR-data']['l-NR']==5): raise ValueError("The TEOBPM template is only available for l=2,3,4,5")

    print('\n\n\nFIXME: print updated vars\n\n\n')

    return parameters

#Description of the package. Printed on stdout if --help option is given.
usage="""\n\n %prog --config-file config.ini\n
Inference package targeting ringdown modeling of numerical relativity waveforms.

Options syntax: default values (which also implies the variable type) and sections of the configuration file where each parameter should be passed are declared below.
By convention, booleans are represented by the integers [0,1].
To use default values, do not include the parameter in the configuration file: empty fields are interpreted as empty strings.
A dot is present at the end of each description line and is not to be intended as part of the default value.                                                                                                                                                                         default=None)

    *************************************************
    * Parameters to be passed to the [I/O] section. *
    *************************************************

        run-type         Type of run. Available options: ['full', 'post-processing', 'plot-NR-only'].                       Default: 'full'.
        screen-output    Boolean to divert stdout and stderr to files or to screen.                                         Default: 0.
        show-plots       Boolean to show results plots.                                                                     Default: 0.
        outdir           Path of the output directory.                                                                      Default: './'.

    *****************************************************
    * Parameters to be passed to the [NR-data] section. *
    *****************************************************

        download         Boolean to ask for the download of the requested SXS NR simulation.                                 Default 1.
        dir              Absolute path of NR local data.                                                                     Default: ''.
        catalog          NR catalog used. Available options: ['SXS', 'RIT', 'RWZ-env', 'Teukolsky', 'cbhdb', 'charged_raw', 'fake_NR']. Default: 'SXS'.
        ID               Simulation ID to be considered. Example for SXS: 0305. Example for Teukolsky: \
                         `a_0.7_A_0.141_w_1.4_ingoing_ang_15`.                                                               Default: '0305'.
        extrap-order     Extrapolation order of the `SXS` simulations. Smaller N is better for ringdown \
              (data.black-holes.org/waveforms/index.html). Available options: ['2', '3', '4'].                               Default: 2.
        res-level        Resolution level of the simulation. For `SXS`: -1 selects the maximum available resolution. \
              Available values for Teukosly data: [1,...,9] (lowest to highest). Fixes `res-nx` and `res-nl`.                Default: -1.
        res-nx           Number of collocation points in the radial direction [only for Teukolsky data]. \
            Overwrites `res-level`.                                                                                          Default: 0. 
        res-nl           Number of collocation points in the angular direction [only for Teukolsky data]. \
            Overwrites `res-level`.                                                                                          Default: 0.
        pert-order       Perturbation order to consider in Teukolsky data. Available options: ['lin', 'scd'].                Default: `lin`.
        l-NR             Polar NR spherical index to be fitted, possibly different than QNM ones, \
            since mixing between different l happens.                                                                        Default: 2.
        m                Angular spherical index to be fitted (same for IMR and QNMs), since only modes with same m do mix.  Default: 2.
        error            Method to compute the NR error. Available options for `SXS`: \
                         ['constant-X', 'align-with-mismatch-all', 'align-with-mismatch-res-only', 'align-at-peak'], \
                         for `Teukolsky`: ['constant-X', 'resolution'] where X is the constant value selected by the user, \
                         for `RIT`: ['constant-X']. For 'fake_NR': ['gaussian-X', 'from-SXS-NR'] where X is the standard \
                         deviation of the Gaussian distribution of the noise.                                                Default: 'align-with-mismatch-res-only'.
        error-t-min      Lower time to be used in the computation of the NR error with the 'align-with-mismatch' option.     Default: 2692.7480095302817, SXS-0305 specific.
        error-t-max      Upper time to be used in the computation of the NR error with the 'align-with-mismatch' option.     Default: 3792.7480095302817, SXS-0305 specific.
        add-const        Parameter of the complex constant to be added to the fit template. Required to account for spurious \
                         effects in simulations. Example format: '--add-const A,phi'.                                        Default: '0.0,0.0'.
        properties-file  Path to the file containing additional properties of the NR simulation in `.csv` format. \
                         Follows the conventions of: `github.com/GCArullo/noncircular_BBH_fits/tree/main/Parameters_to_fit.  Default: ''.
        t-peak-22        Time of the peak of the 22 mode. Used as reference time in MMRDNP model. Must be passed when \
                         fitting HMs with MMRDNP.                                                                            Default: 0.0.                         

    ************************************************************
    * Parameters to be passed to the [Injection-data] section. *
    ************************************************************
        
        modes            Modes that will be included in the generated QNMs strain. Example: '220,221'.                       Default: '220,221,320'.
        times            Mode to choose the times at which to compute the NR strain. Options: ['from-metadata', \
                         'from-SXS-NR']. If the error is taken from the SXS simulation, the times must be taken \
                         from the SXS sim as well.                                                                           Default: 'from-SXS-NR'.
        noise            Noise injection option. If None, the noise is not added to the simulated Kerr QNMs data; \
            if '1', the noise is added to the data. Options: None, '1'.                                                      Default: None.
        tail             Option to add the tail to the simulated Kerr QNMs data; if '1', the tail is added to the data. \
            Options: None, '1'.                                                                                              Default: None.

    ***************************************************
    * Parameters to be passed to the [Model] section. *
    ***************************************************

        template         Fitting template. Available options: ['Damped-sinusoids', 'Kerr', 'Kerr-Damped-sinusoids',\
              'MMRDNP', 'TEOBPM'].                                                                                           Default: 'Kerr'.
        N-DS-modes       Number of free modes in the ringdown model if 'Damped-sinusoids' in template. Otherwise, ignored.   Default: 1.
        QNM-modes        List of modes of the ringdown model, if 'Kerr' in template. Otherwise, ignored. \
            Example format: '220,221,320'.                                                                                   Default: '220,221,320'.
        QQNM-modes       List of quadratic modes of the ringdown model if 'Kerr' in template. Otherwise, ignored. \
                         Example format: '--QQNM-modes ``Px220x321,Px220x221', i.e. (child_term x parent1 x parent2), \
                         where the child mode is assumed to be equal to the selected (l_NR,m) multipole and child_term=P,M \
                            (parent frequencies sum or difference).                                                          Default: ''.
        Kerr-tail        Boolean to add a tail factor to the Kerr template.                                                  Default: 0.
        Kerr-tail-modes  Modes to which a tail will be added in the fitting template. Example format: '22,32'.               Default: '22'.
        TEOB-NR-fit      Boolean to fit also for NR calibration coefficients within TEOB model, otherwise, use default fits. Default: 0.
        TEOB-template    TEOB template to be used. Available options: ['qc', 'nc']. The 'qc' version is defined in  \
                         arXiv:1904.09550, arXiv:2001.09082, while the 'nc' in II.C of arXiv:2305.19336                      Default: 'qc'.

    *******************************************************
    * Parameters to be passed to the [Inference] section. *
    *******************************************************

        For more information about the sampling algorithm, see the respective samplers documentation.

        method           Inference method to be used. Available options: ['Nested-sampler', 'Minimization'].                 Default: 'Nested-sampler'.
        
        t-start          Start time of the fit and reference time of amplitudes [M units]. \
            Relative to complex strain amplitude peak time.                                                                  Default: 20.
        t-end            End time of the fit and reference time of amplitudes [M units]. \
            Relative to complex strain amplitude peak time.                                                                  Default: 140.
        dt-scd           Positive delay between the complex strain amplitude peak time of (child) second order modes \
                         and (parent) linear modes. Used to define linear amplitudes at the same time of secondary ones.     Default: 0.0.

        ***************************************
        * Nested-sampler specific parameters. *
        ***************************************

        likelihood       Likelihood type to be used. Available options: ['gaussian', 'laplace'].                             Default: 'gaussian'.
        sampler          Which sampler to use. Available options: ['cpnest', 'raynest'].                                     Default: 'cpnest'.
        nlive            Number of live points to be used for the sampling.                                                  Default: 256.
        maxmcmc          Number of maximum Markov Chain Monte Carlo steps to be used during the sampling.                    Default: 256.
        seed             Seed for the random initialisation of the sampler.                                                  Default: 1234.
        nnest            Number of nested samplers to run in parallel ('massively-parallel' branch only).                    Default: 1.
        nensemble        Total number of ensemble processes running. nensemble = nnest * N_ev, where N_ev is the number \
                         of live points being substituted at each NS step. Requires N_ev << nlive. \
                         Also n_cpu = nnest+nensemble.                                                                       Default: 1.

        *************************************
        * Minimization specific parameters. *
        *************************************  

            The minimization:

                - is bounded within the selected prior bounds;
                - is seeded by a starting value, which can be either set by the user, or will be randomly selected within \
                  the prior bounds. In the latter case, a user-given number of seeds will be used and the best one will
                  be kept to initialize the main minimization loop;
                - is forced to run for a minimum number of iterations, and to stop after a maximum number of iterations; 
        
            min-method       Method to be used in the scipy.least_squares() function. Available options: ['lm', 'None'].         Default: 'lm'.
            min-iter-min     Minimum number of iterations for the minimization algorithm.                                        Default: 1.
            min-iter-max     Maximum number of iterations for the minimization algorithm.                                        Default: 1000.
            n-random-seeds   Number of random seeds to be used to initialize the minimization.                                   Default: 1.

        
    ****************************************************
    * Parameters to be passed to the [Priors] section. *
    ****************************************************   

        Parameters names and default bounds for all available models are documented in the `read_default_bounds` function of the `inference.py` module.
        
        Prior default bounds can be changed by adding 'param-min=value' or 'param-max=value' to this section, where `param` is the name of the parameter under consideration.

        User-controlled starting values for the minimization can be set by adding`'param-start=value` to the [Priors] section, where `param` is the name of the parameter under consideration. User-defined starting values overrun the `seeding` option for that parameter.

"""
                                                     
try:
    import art
    my_art = art.text2art("            Launching     bayRing") # Return ASCII text (default font)
except: print("* Warning: The `art` package could not be imported. Please consider installing it locally for best visual renditions using `pip install art`.")

__ascii_art__ = """\n\n \u001b[\u001b[38;5;39m
                                         @.
                                        &  @
                                        @  ,
                                        (
                                                       *
                                            &            @
                                       #    @        @
                                       @             .    ,
                                       *    .             @
                                                     @
                                                     ,    &
                                      (     #             @           @
                                      *     @                       @   @
                                      *     &       /
                                            .       @      #       @     @          *
*   @  %       *       @       &     @                     %                      @    &          *    @     &    @     @
                                                    *      *              @      @      @     @
                                             &                    @                        %
                                                                 .&        @   @
                                                   .        @                &
                                             @                   @
                                                   @
                                             *               @  @
                                                   .            &
                                                              %&
                                              *
                                              .
                                              @    @
                                              
                                               @  .
                                               /
                                                 @
\u001b[0m"""

max_len_keyword = len('inference-method')<|MERGE_RESOLUTION|>--- conflicted
+++ resolved
@@ -117,25 +117,16 @@
 
         'Model':
         {
-<<<<<<< HEAD
-        'template'         : 'Kerr',
-        'N-DS-modes'       : 1,
-        'N-DS-tails'       : 1,
-        'QNM-modes'        : '220,221,320',
-        'QQNM-modes'       : None,
-        'Kerr-tail'        : 0,
-        'Kerr-tail-modes'  : '22',
-        'DS-tail'          : 0,
-=======
         'template'         : 'Kerr'       ,
         'N-DS-modes'       : 1            ,
+        'N-DS-tails'       : 1            ,
+        'DS-tail'          : 0            ,
         'QNM-modes'        : '220,221,320',
-        'QQNM-modes'       : ''           ,
+        'QQNM-modes'       : None         ,
         'Kerr-tail'        : 0            ,
         'Kerr-tail-modes'  : '22'         ,
         'TEOB-NR-fit'      : 0            ,
         'TEOB-template'    : 'qc'         ,
->>>>>>> 8d7ab3e9
         },
 
         'Inference':
