--- conflicted
+++ resolved
@@ -1,9 +1,4 @@
-<<<<<<< HEAD
-import corner, os, numpy as np, matplotlib.pyplot as plt, h5py, scipy.linalg as sl, seaborn as sns
-=======
-import corner, h5py, matplotlib.pyplot as plt, numpy as np, os, qnm, seaborn as sns
-
->>>>>>> 200672d6
+import corner, h5py, matplotlib.pyplot as plt, numpy as np, os, qnm, scipy.linalg as sl, seaborn as sns
 import bayRing.utils          as utils
 import bayRing.waveform_utils as waveform_utils
 
