import corner, h5py, matplotlib.pyplot as plt, numpy as np, os, qnm, scipy.linalg as sl, seaborn as sns
import bayRing.utils          as utils
import bayRing.waveform_utils as waveform_utils

twopi = 2.*np.pi

def read_results_object_from_previous_inference(parameters):

    if(parameters['Inference']['method'] == 'Minimization'):

        utils.minimisation_compatibility_check(parameters)

        results_object_tmp = np.genfromtxt(os.path.join( parameters['I/O']['outdir'],'Algorithm/Minimization_results.txt'), names=True, deletechars="")
        results_object = {}
        for key in results_object_tmp.dtype.names:
            print(results_object_tmp[key])
            results_object[key] = results_object_tmp[key]

    elif(parameters['Inference']['method'] == 'Nested-sampler'):

        if(parameters['Inference']['sampler'] == 'cpnest'):
            try   :   results_object = np.genfromtxt(os.path.join( parameters['I/O']['outdir'],'Algorithm/posterior.dat'), names=True, deletechars="", delimiter = ",")
            except:   results_object = np.genfromtxt(os.path.join( parameters['I/O']['outdir'],'Algorithm/posterior.dat'), names=True, deletechars="")
        elif(parameters['Inference']['sampler'] == 'raynest'):
            filename        = os.path.join( parameters['I/O']['outdir'],'Algorithm/raynest.h5')
            h5_file         = h5py.File(filename,'r')
            results_object  = h5_file['combined'].get('posterior_samples')

    else: raise ValueError('Method {} not recognised.'.format(parameters['Inference']['method']))

    return results_object

def print_point_estimate(results_object, names, method):

    """

    Print the point estimates of the results of a minimization or a nested sampling algorithm.

    Parameters
    ----------

    results_object : object
        Object containing the results of the minimization or nested sampling algorithm.

    names : list
        List of the names of the parameters.

    method : str
        Method used to obtain the results from which the point estimates will be drawn. Can be either 'Minimization' or 'Nested-sampler'.

    Returns
    -------

    Nothing, but prints the point estimates.

    """

    if(method=='Minimization'):
        longest_name_length = utils.find_longest_name_length(results_object.keys())
        for key in results_object.keys(): print('{} : {:.12f}'.format(key.ljust(longest_name_length), results_object[key]))
    else:
        longest_name_length = utils.find_longest_name_length(names)
        for key in names:
            median      = np.median(results_object[key])
            lower_bound = median-np.percentile(results_object[key], 5)
            upper_bound = np.percentile(results_object[key], 95)-median
            print('{} : {:.12f} + {:.12f} - {:.12f}'.format(key.ljust(longest_name_length), median, upper_bound, lower_bound))

    return

def save_results_minimization(results, outdir):

    """

    Save the results of a minimization algorithm.

    Parameters
    ----------

    results : dict
        Dictionary containing the results of the minimization algorithm.

    outdir : str
        Output directory.

    Returns
    -------

    Nothing, but saves the results of the minimization algorithm in a text file.

    """

    len_params    = len(results.values())
    header_string = ''
    for key in results.keys(): header_string += '{}\t'.format(key)
    
    results_output = np.array([np.array(list(results.values())[i]) for i in range(len_params)]).reshape((1,len_params))
    np.savetxt(os.path.join(outdir,'Algorithm','Minimization_Results.txt'), results_output, header = header_string)
    
    return

def store_and_print_amp_phi(amp_name, phi_name, t0, omega, tau, results_object, longest_name_length, outdir):

    """

    Store and print the amplitude and phase of the inferred mode when defined at t0.

    Parameters
    ----------

    amp_name : str
        Name of the amplitude parameter.
    
    phi_name : str
        Name of the phase parameter.

    t0 : float
        Time at which the amplitude and phase are defined.

    omega : float   
        Frequency of the mode.

    tau : float
        Damping time of the mode.

    results_object : dict
        Dictionary containing the results of the inference algorithm.

    longest_name_length : int
        Length of the longest parameter name.

    outdir : str
        Output directory.

    Returns
    -------

    Nothing, but stores and prints the amplitude and phase of the inferred mode.

    """

    exp_tau_factor   = np.exp(t0/tau)
    sum_omega_factor = t0 * omega

    amp_median =  np.exp(np.median(    results_object[amp_name]    )) *   exp_tau_factor
    amp_lower  =  np.exp(np.percentile(results_object[amp_name],  5)) *   exp_tau_factor
    amp_upper  =  np.exp(np.percentile(results_object[amp_name], 95)) *   exp_tau_factor
    phi_median =        (np.median(    results_object[phi_name]    )  - sum_omega_factor)%(2*np.pi)
    phi_lower  =        (np.percentile(results_object[phi_name],  5)  - sum_omega_factor)%(2*np.pi)
    phi_upper  =        (np.percentile(results_object[phi_name], 95)  - sum_omega_factor)%(2*np.pi)

    amp_lower_err  = amp_median - amp_lower
    amp_upper_err  = amp_upper  - amp_median
    phi_lower_err  = phi_median - phi_lower
    phi_upper_err  = phi_upper  - phi_median

    print('{} : {:.12f} + {:.12f} - {:.12f}'.format(amp_name.split('ln_')[-1].ljust(longest_name_length), amp_median, amp_upper_err, amp_lower_err))
    print('{} : {:.12f} + {:.12f} - {:.12f}'.format(phi_name.ljust(longest_name_length), phi_median, phi_upper_err, phi_lower_err))

    outFile_amp = open(os.path.join(outdir,'Peak_quantities/amps_tpeak.txt'), 'a')
    outFile_amp.write('{}\t{}\t{}\t{}\n'.format(amp_name.ljust(longest_name_length), amp_median, amp_lower, amp_upper))
    outFile_amp.close()
    outFile_phi = open(os.path.join(outdir,'Peak_quantities/phis_tpeak.txt'), 'a')
    outFile_phi.write('{}\t{}\t{}\t{}\n'.format(phi_name.ljust(longest_name_length), phi_median, phi_lower, phi_upper))
    outFile_phi.close()

    return


def post_process_amplitudes(t0, results_object, NR_metadata, qnm_cached, modes, quad_modes, outdir):

    """

    Post-process the amplitudes and phases of the inferred modes.

    Parameters
    ----------

    t0 : float
        Time at which the amplitude and phase are defined.

    results_object : dict
        Dictionary containing the results of the inference algorithm.

    NR_metadata : dict
        Dictionary containing the metadata of the NR simulation.

    qnm_interpolants : dict
        Dictionary containing the interpolants of the QNM frequencies and damping times.

    modes : list
        List of the modes to be inferred.

    quad_modes : list
        List of the quadrupole modes to be inferred.

    outdir : str
        Output directory.

    Returns
    -------

    Nothing, but stores and prints the amplitude and phase of the inferred mode.

    """

    print('\n* Amplitudes and phases at t_peak:\n')

    outFile_amp = open(os.path.join(outdir,'Peak_quantities/amps_tpeak.txt'), 'w')
    outFile_phi = open(os.path.join(outdir,'Peak_quantities/phis_tpeak.txt'), 'w')
    outFile_amp.write('#name\tmedian\tlower\tupper\n')
    outFile_phi.write('#name\tmedian\tlower\tupper\n')
    outFile_amp.close()
    outFile_phi.close()

    Mf = NR_metadata['Mf']
    af = NR_metadata['af']
    
    if 'qf' in NR_metadata.keys(): qf = NR_metadata['qf']
    else                         : qf = None

    if (quad_modes is not None): longest_name_length = len('phi_diff_x-yz_x-yz_x-yz')
    else                       : longest_name_length = len('phi_x-yz')

    for (l_x, m_x, n_x) in modes:

        amp_name = 'ln_A_{}{}{}'.format(l_x, m_x, n_x)
        phi_name =  'phi_{}{}{}'.format(l_x, m_x, n_x)

        omega, tau = qnm_cached[(2,l_x,m_x,n_x)]['f'] * twopi, qnm_cached[(2,l_x,m_x,n_x)]['tau']

        store_and_print_amp_phi(amp_name, phi_name, t0, omega, tau, results_object, longest_name_length, outdir)

    if(quad_modes is not None):
        for quad_term in quad_modes.keys():
            for ((l,m,n),(l1,m1,n1),(l2,m2,n2)) in quad_modes[quad_term]:

                quad_string = '{}_{}{}{}_{}{}{}_{}{}{}'.format(quad_term, l,m,n, l1,m1,n1, l2,m2,n2)
                amp_name = 'ln_A_{}'.format(quad_string)
                phi_name = 'phi_{}'.format(quad_string)

                omega1, tau1 = qnm_cached[(2,l1, m1, n1)]['f'] * twopi, qnm_cached[(2,l1, m1, n1)]['tau']
                omega2, tau2 = qnm_cached[(2,l2, m2, n2)]['f'] * twopi, qnm_cached[(2,l2, m2, n2)]['tau']

                tau   = (tau1 * tau2)/(tau1 + tau2)
                if  (quad_term=='sum' ): omega = omega1 + omega2
                elif(quad_term=='diff'): omega = omega1 - omega2

                store_and_print_amp_phi(amp_name, phi_name, t0, omega, tau, results_object, longest_name_length, outdir)

    return 

def l2norm_residual_vs_nr(results_object, inference_model, NR_sim, outdir):
    
    """

    Compare the residual of the fit with the NR error.

    Find the peak time of the amplitude.

    Parameters
    ----------

    results_object : dict
        Dictionary containing the results of the inference algorithm.
    
    inference_model : Nested sampler object
        Nested sampler object. 

    NR_sim : NR_sim
        NR simulation object.

    outdir : str
        output directory

    Returns
    ---------

    Nothing, but prints and stores in a file the L2 norm of residuals and NR_error.

    """

    NR_err_r, NR_err_i = np.real(NR_sim.NR_cpx_err_cut), np.imag(NR_sim.NR_cpx_err_cut)
    NR_r, NR_i         = np.real(NR_sim.NR_cpx_cut)     , np.imag(NR_sim.NR_cpx_cut)
    t_cut = NR_sim.t_NR_cut

    models_re_list = [np.real(np.array(inference_model.model(p))) for p in results_object]
    models_im_list = [np.imag(np.array(inference_model.model(p))) for p in results_object]

    wf_r = np.percentile(np.array(models_re_list),[50], axis=0)[0]
    wf_i = np.percentile(np.array(models_im_list),[50], axis=0)[0]

    l2_NR       = np.trapz(np.sqrt(      NR_err_r** 2 +       NR_err_i** 2), t_cut)
    l2_residual = np.trapz(np.sqrt((NR_r - wf_r) ** 2 + (NR_i - wf_i) ** 2), t_cut)

    print(f'\n* L2 norm of residual is {l2_residual}')
    print(f'\n* L2 norm of NR error is {l2_NR}\n')

    outFile_L2_errors = open(os.path.join(outdir,'Algorithm/L2_errors.txt'), 'w')
    outFile_L2_errors.write('# L2 norm of residual is \n')
    outFile_L2_errors.write(f'{l2_residual} \n')
    outFile_L2_errors.write('# L2 norm of NR error is \n')
    outFile_L2_errors.write(f'{l2_NR} \n')

    return 

def init_plotting():

    """
    
    Function to set the default plotting parameters.

    Parameters
    ----------
    None

    Returns
    -------
    Nothing, but sets the default plotting parameters.
    
    """
    
    plt.rcParams['figure.max_open_warning'] = 0
    
    plt.rcParams['mathtext.fontset']  = 'stix'
    plt.rcParams['font.family']       = 'STIXGeneral'

    plt.rcParams['font.size']         = 14
    plt.rcParams['axes.linewidth']    = 1
    plt.rcParams['axes.labelsize']    = plt.rcParams['font.size']
    plt.rcParams['axes.titlesize']    = 1.5*plt.rcParams['font.size']
    plt.rcParams['legend.fontsize']   = plt.rcParams['font.size']
    plt.rcParams['xtick.labelsize']   = plt.rcParams['font.size']
    plt.rcParams['ytick.labelsize']   = plt.rcParams['font.size']
    plt.rcParams['xtick.major.size']  = 3
    plt.rcParams['xtick.minor.size']  = 3
    plt.rcParams['xtick.major.width'] = 1
    plt.rcParams['xtick.minor.width'] = 1
    plt.rcParams['ytick.major.size']  = 3
    plt.rcParams['ytick.minor.size']  = 3
    plt.rcParams['ytick.major.width'] = 1
    plt.rcParams['ytick.minor.width'] = 1
    
    plt.rcParams['legend.frameon']             = False
    plt.rcParams['legend.loc']                 = 'center left'
    plt.rcParams['contour.negative_linestyle'] = 'solid'
    
    plt.gca().spines['right'].set_color('none')
    plt.gca().spines['top'].set_color('none')
    plt.gca().xaxis.set_ticks_position('bottom')
    plt.gca().yaxis.set_ticks_position('left')
    
    return

def compare_with_GR_QNMs(results_object, qnm_cached, NR_sim, outdir):

    l,m              = NR_sim.l, NR_sim.m
    f_samples        = results_object['f_0']
    f_rd_fundamental = qnm_cached[(2,l,m,0)]['f']

    plt.figure()
    sns.histplot(f_samples       , color="darkred", fill=True , alpha=0.9, label='EFT fund mode')
    plt.axvline(f_rd_fundamental, color='black', linestyle='--', lw=2.2,  label='GR fund mode')
    plt.xlabel(r'$f_{fund}$')
    plt.ylabel(r'$p(f_{fund})$')
    plt.legend(loc='best')
    plt.savefig(os.path.join(outdir,'Plots/Results/f_fundamental.pdf'), bbox_inches='tight')

    return 

def compute_mismatch(NR_sim, results, inference_model, outdir, method, acf):

    """

    Plot the NR waveform against the model waveform.

    Parameters
    ----------

    NR_sim : NR_sim
        NR simulation object.

    results : dict
        Dictionary containing the results object.

    inference_model : inference_model
        Nested sampling model object.

    outdir : string
        Output directory.

    method : string
        Method used to fit the waveform.

    acf : array
        Autocorrelation function of the noise.

    Returns
    -------

    Nothing, but computes the mismatch between the NR waveform and the model waveform, and saves the results to a file.

    """

    NR_r, NR_i, NR_c = NR_sim.NR_r_cut, NR_sim.NR_i_cut, NR_sim.NR_r_cut - 1j * NR_sim.NR_i_cut

    NR_dict = {'real': NR_r, 'imaginary': NR_i, 'complex': NR_c}

    # Create file on which to save results
    outFile_mismatch = open(os.path.join(outdir,'Algorithm/Mismatch.txt'), 'w')
    outFile_mismatch.write('#CI\tStrain_data\tmismatch\n')
    outFile_mismatch.close()
    
    for NR_quant in NR_dict.keys():

        # NR scalar product
        whiten_whiten_h_NR = sl.solve_toeplitz(acf, NR_dict[NR_quant], check_finite=False)
        h_NR_h_NR_sqrt     = np.sqrt(np.dot(NR_dict[NR_quant], whiten_whiten_h_NR))

        # Load wf template
        if(method=='Nested-sampler'):
            models_re_list = [np.real(np.array(inference_model.model(p))) for p in results]
            models_im_list = [np.imag(np.array(inference_model.model(p))) for p in results]

        for perc in [5, 50, 95]:

            if(method=='Nested-sampler'):
                wf_r = np.percentile(np.array(models_re_list),[perc], axis=0)[0]
                wf_i = np.percentile(np.array(models_im_list),[perc], axis=0)[0]
            else:
                wf_r = np.real(np.array(inference_model.model(results)))
                wf_i = np.imag(np.array(inference_model.model(results)))

            wf_quant = {'real': wf_r, 'imaginary': wf_i, 'complex': wf_r - 1j * wf_i}

            # Waveform template scalar product        
            whiten_whiten_h_wf = sl.solve_toeplitz(acf, wf_quant[NR_quant], check_finite=False)
            h_wf_h_wf_sqrt     = np.sqrt(np.dot(wf_quant[NR_quant], whiten_whiten_h_wf))

            # Scalar product between NR and template
            whiten_whiten_h_wf = sl.solve_toeplitz(acf, wf_quant[NR_quant], check_finite=False)
            h_wf_h_NR          = np.dot(NR_dict[NR_quant], whiten_whiten_h_wf)

            # Mismatch
            mismatch = 1 - h_wf_h_NR/(h_NR_h_NR_sqrt*h_wf_h_wf_sqrt)

            # Output
            print(f'Mismatch for {perc}% CI is {mismatch} with {NR_quant} strain data.')

            # Save results to file
            outFile_mismatch = open(os.path.join(outdir,'Algorithm/Mismatch.txt'), 'a')
            outFile_mismatch.write(f'{perc}\t{NR_quant}\t{mismatch}\n')
            outFile_mismatch.close()

    return

def plot_NR_vs_model(NR_sim, template, metadata, results, inference_model, outdir, method, tail_flag):

    """

    Plot the NR waveform against the model waveform.

    Parameters
    ----------

    NR_sim : NR_sim
        NR simulation object.

    template : template
        Template object.

    metadata : dict
        Dictionary containing the metadata.

    results : dict
        Dictionary containing the results object.

    inference_model : inference_model
        Nested sampling model object.

    outdir : string
        Output directory.

    method : string
        Method used to fit the waveform.

    Returns
    -------

    Nothing, but plots the simulation/model comparison and saves the figure.

    """

    init_plotting()

    NR_r, NR_i, NR_r_err, NR_i_err, NR_amp, NR_f, t_NR, t_peak                                                = NR_sim.NR_r, NR_sim.NR_i, np.real(NR_sim.NR_err_cmplx), np.imag(NR_sim.NR_err_cmplx), NR_sim.NR_amp, NR_sim.NR_freq, NR_sim.t_NR, NR_sim.t_peak
    t_cut, tM_start, tM_end, NR_r_cut, NR_i_cut, NR_r_err_cut, NR_i_err_cut, NR_amp_cut, NR_phi_cut, NR_f_cut = NR_sim.t_NR_cut, NR_sim.tM_start, NR_sim.tM_end, NR_sim.NR_r_cut, NR_sim.NR_i_cut, np.real(NR_sim.NR_cpx_err_cut), np.imag(NR_sim.NR_cpx_err_cut), NR_sim.NR_amp_cut, NR_sim.NR_phi_cut, NR_sim.NR_freq_cut

    wf_data_type = NR_sim.waveform_type

    l,m = NR_sim.l, NR_sim.m

    f_rd_fundamental    = template.qnm_cached[(2,l,m,0)]['f']
    tau_rd_fundamental  = template.qnm_cached[(2,l,m,0)]['tau']

    plot_overtones_flag = 0
    f_rd_overtones      = {}
    for n in [1,3,7,9]: 
        omega_n, _, _     = qnm.modes_cache(s=-2,l=l,m=m,n=n)(a=np.abs(metadata['af']))
        f_rd_overtones[n] = (np.real(omega_n) / metadata['Mf']) * (1./twopi)

    try:
        m1, m2, chi1, chi2 = metadata['m1'], metadata['m2'], metadata['chi1'], metadata['chi2'],
        f_peak             = utils.F_mrg_Nagar(m1, m2, chi1, chi2, geom=1)
    except:
        f_peak             = None

    # get the amplitude at the time close to the peak
    amp_peak = NR_amp[np.argmin(np.abs(t_NR - t_peak))]

    lw_small        = 0.5
    lw_medium       = 1.2
    lw_std          = 1.8
    lw_large        = 2.2

    color_NR        = 'k'
    color_model     = '#cc0033'
    color_t_start   = 'mediumseagreen' #'#990066', '#cc0033', '#ff0000'
    color_t_peak    = 'royalblue'
    color_f_overt   = 'darkorange'

    alpha_std       = 1.0
    alpha_med       = 0.8

    ls_t            = '--'
    ls_f            = '--'

    if(tail_flag) :
        fontsize_legend = 20
        fontsize_labels = 25
        color_f_ring    = 'royalblue'
    else:
        fontsize_legend = 18
        fontsize_labels = 23
        color_f_ring    = 'forestgreen'

    if(not(tail_flag) and not(wf_data_type=='psi4') and (NR_sim.NR_catalog=='SXS' or NR_sim.NR_catalog=='RIT')): tM_end = 80
    if(wf_data_type=='psi4'): 
        tM_end = 120
        label_data = '\psi_{4,%s%s}'%(l,m)
    else:
        label_data = 'h_{%s%s}'%(l,m)

    ########################
    # Waveforms comparison #
    ########################

    if(tail_flag):
        f   = plt.figure(figsize=(8,12))
        ax2 = plt.subplot(2,1,1)
        ax4 = plt.subplot(2,1,2)
        
        rescale = 1.4
    else:
        f   = plt.figure(figsize=(12,8))
        ax1 = plt.subplot(2,2,1)
        ax2 = plt.subplot(2,2,2)
        ax3 = plt.subplot(2,2,3)
        ax4 = plt.subplot(2,2,4)
  
        ax1.set_xlim([-10, tM_end])
        ax3.set_xlim(ax1.get_xlim())

        rescale = 1.0

    ax2.set_xlim(-10, tM_end)
    ax4.set_xlim(ax2.get_xlim())

    ################
    # Plot NR data #
    ################

    if not(tail_flag):
        ax1.plot(t_NR - t_peak, NR_r,                                                      c=color_NR,      lw=lw_std,    alpha=alpha_std, ls='-' )
        ax1.axvline(tM_start,                                                              c=color_t_start, lw=lw_std,    alpha=alpha_std, ls=ls_t)
        ax1.axvline(0.0, label=r'$t_{\rm peak}$',                                          c=color_t_peak,  lw=lw_std,    alpha=alpha_std, ls=ls_t)
        ax1.set_ylabel(r'$\mathrm{Re[%s]}$'%(label_data), fontsize=fontsize_labels)

        ax3.plot(t_NR - t_peak, NR_i,                                                      c=color_NR,      lw=lw_std,    alpha=alpha_std, ls='-' )
        ax3.axvline(tM_start, label=r'$t_{\rm start} = t_{\rm peak} \, + %d \mathrm{M}$'%tM_start, c=color_t_start, lw=lw_std,    alpha=alpha_std, ls=ls_t)
        ax3.axvline(0.0,                                                                   c=color_t_peak,  lw=lw_std,    alpha=alpha_std, ls=ls_t)
        ax3.set_ylabel(r'$\mathrm{Im[%s]}$'%(label_data), fontsize=fontsize_labels)
        ax3.set_xlabel(r'$t - t_{peak} \, [\mathrm{M}]$', fontsize=fontsize_labels)

    if not(tail_flag): ax2.semilogy(t_NR - t_peak, NR_amp*np.e**((t_NR - t_peak)/tau_rd_fundamental), label=r'$\mathrm{NR}$', c=color_NR,      lw=lw_std,    alpha=alpha_std, ls='-' )
    else             : ax2.semilogy(t_NR - t_peak, NR_amp                                          , label=r'$\mathrm{NR}$', c=color_NR,      lw=lw_std,    alpha=alpha_std, ls='-' )
    ax2.axvline(tM_start,                                                                                                    c=color_t_start, lw=lw_std,    alpha=alpha_std, ls=ls_t)
    if(not(tail_flag)): ax2.axvline(0.0,                                                                                     c=color_t_peak,  lw=lw_std,    alpha=alpha_std, ls=ls_t)
    if(not(tail_flag) and (NR_sim.NR_catalog=='SXS' or NR_sim.NR_catalog=='RIT')): ax2.set_ylim([1e-1*amp_peak, 10*amp_peak])
    elif(  tail_flag  and (NR_sim.NR_catalog=='SXS' or NR_sim.NR_catalog=='RIT')): ax2.set_ylim([2*1e-4, 2*np.max(NR_amp)])
    ax2.set_xlabel(r'$\mathrm{t - t_{peak} \, [M}]$', fontsize=fontsize_labels)

    ax4.plot(t_NR - t_peak, NR_f,                                                          c=color_NR,      lw=lw_std,     alpha=alpha_std, ls='-' )
    ax4.axhline(f_rd_fundamental, label=r'$\mathit{f_{%d%d0}}$'%(l,m),                     c=color_f_ring,  lw=lw_std,     alpha=alpha_std, ls=ls_f)
    if(plot_overtones_flag):
        for n in [1,3,9]: 
            if(n==1): leg = r'$\mathit{f_{%d%dn}}$'%(l,m)
            else    : leg = None
            ax4.axhline(f_rd_overtones[n], label=leg,         c=color_f_overt, lw=lw_std*0.4, alpha=alpha_std, ls=ls_f)

    if(tail_flag): 
        ax4.axhline(0.0,      label=r'$\mathit{f_{\rm tail}}$',                            c=color_model,   lw=lw_std,    alpha=alpha_std, ls=ls_t)
        ax4.axvline(tM_start, label=r'$\mathrm{t_{start} = t_{peak} \, + %d M}$'%tM_start, c=color_t_start, lw=lw_std,    alpha=alpha_std, ls=ls_t)
        ax4.axvline(0.0,                                                                   c=color_t_peak,  lw=lw_std,    alpha=alpha_std, ls=ls_t)
    else         : 
        ax4.axvline(0.0,                                                                   c=color_t_peak,  lw=lw_std,    alpha=alpha_std, ls=ls_t)
    ax4.set_xlabel(r'$t - t_{peak} \, [\mathrm{M}]$'    , fontsize=fontsize_labels)

    # Find the index of zero
    t_peak_idx = np.argmin(np.abs(t_NR - t_peak))
    
    if not(tail_flag):
        try   : ax4.set_ylim([-1.5*NR_f[t_peak_idx], 3.5*NR_f[t_peak_idx]])
        except: pass
    else:
        ax4.set_ylim([-0.08, 0.28])

<<<<<<< HEAD
    if not(inference_model==None):
=======
    ################################
    # Plot waveform reconstruction #
    ################################

    if not(nest_model==None):
>>>>>>> 11280b0d

        if(method=='Nested-sampler'):
            models_re_list = [np.real(np.array(inference_model.model(p))) for p in results]
            models_im_list = [np.imag(np.array(inference_model.model(p))) for p in results]

        for perc in [50, 5, 95]:

            if(method=='Nested-sampler'):
                wf_r = np.percentile(np.array(models_re_list),[perc], axis=0)[0]
                wf_i = np.percentile(np.array(models_im_list),[perc], axis=0)[0]
            else:
                wf_r = np.real(np.array(inference_model.model(results)))
                wf_i = np.imag(np.array(inference_model.model(results)))

            wf_amp, wf_phi = waveform_utils.amp_phase_from_re_im(wf_r, wf_i)
            wf_f           = np.gradient(wf_phi, t_cut)/(twopi)
            
            if(perc==50):
                if not(tail_flag):
                    ax1.plot(t_cut - t_peak, wf_r,                                               c=color_model, lw=lw_large*rescale, alpha=alpha_std, ls='-' )
                    ax3.plot(t_cut - t_peak, wf_i,                                               c=color_model, lw=lw_large*rescale, alpha=alpha_std, ls='-' )
                    ax2.semilogy(t_cut - t_peak, wf_amp*np.e**((t_cut - t_peak)/tau_rd_fundamental), label=r'$\mathrm{%s}$'%(template.wf_model), c=color_model, lw=lw_large*rescale, alpha=alpha_std, ls='-' )
                else:
                    ax2.semilogy(t_cut - t_peak, wf_amp                                         , label=r'$\mathrm{%s}$'%(template.wf_model), c=color_model, lw=lw_large*rescale, alpha=alpha_std, ls='-' )
                ax4.plot(    t_cut - t_peak, wf_f,                                                c=color_model, lw=lw_large*rescale, alpha=alpha_std, ls='-' )
            else:
                if not(tail_flag):
                    ax1.plot(t_cut - t_peak, wf_r,                                                c=color_model, lw=lw_std,           alpha=alpha_med, ls='--' )
                    ax3.plot(t_cut - t_peak, wf_i,                                                c=color_model, lw=lw_std,           alpha=alpha_med, ls='--' )
                    ax2.semilogy(t_cut - t_peak, wf_amp*np.e**((t_cut - t_peak)/tau_rd_fundamental), c=color_model, lw=lw_std,           alpha=alpha_med, ls='--' )
                else:
                    ax2.semilogy(t_cut - t_peak, wf_amp                                         , c=color_model, lw=lw_std,           alpha=alpha_med, ls='--' )
                ax4.plot(    t_cut - t_peak, wf_f,                                                c=color_model, lw=lw_std,           alpha=alpha_med, ls='--' )


        if(tail_flag):
            # for name_x in results.names:
            #     if ('ln_A_tail' in name_x):
            #         results[name_x] = np.log(1e-32)
            try   : results['ln_A_tail_22'] = np.log(1e-32)
            except: pass
            try   : results['ln_A_tail_32'] = np.log(1e-32)
            except: pass

            # Plot QNM waveform reconstruction
            if(method=='Nested-sampler'):
                models_re_list = [np.real(np.array(inference_model.model(p))) for p in results]
                models_im_list = [np.imag(np.array(inference_model.model(p))) for p in results]
            
            for perc in [50, 5, 95]:

                if(method=='Nested-sampler'):
                    wf_r = np.percentile(np.array(models_re_list),[perc], axis=0)[0]
                    wf_i = np.percentile(np.array(models_im_list),[perc], axis=0)[0]
                else:
                    wf_r = np.real(np.array(inference_model.model(results)))
                    wf_i = np.imag(np.array(inference_model.model(results)))

                wf_amp, wf_phi = waveform_utils.amp_phase_from_re_im(wf_r, wf_i)
                wf_f           = np.gradient(wf_phi, t_cut)/(twopi)
                
                if(perc==50):
                    ax2.semilogy(t_cut - t_peak, wf_amp, label=r'$\mathrm{%s \,\, QNMs}$'%(template.wf_model), c='royalblue', lw=lw_large*1.4, alpha=alpha_std, ls='-' )
                    ax4.plot(    t_cut - t_peak, wf_f,                                                         c='royalblue', lw=lw_large*1.4, alpha=alpha_std, ls='-' )
                else:
                    ax2.semilogy(t_cut - t_peak, wf_amp,                                                       c='royalblue', lw=lw_std,       alpha=alpha_med, ls='--' )
                    ax4.plot(    t_cut - t_peak, wf_f,                                                         c='royalblue', lw=lw_std,       alpha=alpha_med, ls='--' )

                if(method=='Minimization'): break

    if not(tail_flag):
        ax1.set_ylabel(r'$\mathit{Re(%s)}$'%(label_data)                           , fontsize=fontsize_labels*rescale)
        ax3.set_ylabel(r'$\mathit{Im(%s)}$'%(label_data)                           , fontsize=fontsize_labels*rescale)
    ax2.set_ylabel(    r'$\mathit{A_{%d%d}(t)} \cdot e^{t/\tau_{%d%d0}}$'%(l,m,l,m), fontsize=fontsize_labels*rescale)
    ax4.set_ylabel(    r'$\mathit{f_{%d%d}\,(t)}$'%(l,m)                           , fontsize=fontsize_labels*rescale)

    plt.rcParams['legend.frameon'] = True

    ax2.legend(    loc='best', fontsize=fontsize_legend, shadow=True)
    ax4.legend(    loc='best', fontsize=fontsize_legend, shadow=True)

    if not(tail_flag): 
        ax1.legend(loc='best', fontsize=fontsize_legend, shadow=True)
        ax3.legend(loc='best', fontsize=fontsize_legend, shadow=True)
        ax1.set_xlim(ax3.get_xlim())
        ax1.set_xticklabels([])
        plt.suptitle('{}-{}'.format(NR_sim.NR_catalog, NR_sim.NR_ID), size=28)

    ax2.set_xlim(ax4.get_xlim())
    ax2.set_xticklabels([])
    plt.tight_layout(rect=[0,0,1,0.95])
    plt.subplots_adjust(hspace=0, wspace=0.27)
    if(tail_flag): leg_name_tail = '_tail'
    else         : leg_name_tail = ''
    plt.savefig(os.path.join(outdir, f'Plots/Comparisons/Waveform_reconstruction{leg_name_tail}.pdf'), bbox_inches='tight')

    if (tail_flag): plt.rcParams['legend.frameon'] = False

    if (inference_model==None): return

    ############################
    # Residuals reconstruction #
    ############################

    f   = plt.figure(figsize=(12,8))
    ax1 = plt.subplot(2,2,1)
    ax2 = plt.subplot(2,2,2)
    ax3 = plt.subplot(2,2,3)
    ax4 = plt.subplot(2,2,4)

    ax1.set_xlim([tM_start, tM_end])
    ax2.set_xlim(ax1.get_xlim())
    ax3.set_xlim(ax1.get_xlim())
    ax4.set_xlim(ax1.get_xlim())

    ax1.errorbar(t_cut - t_peak, np.zeros(len(NR_r_cut)), yerr=np.array(NR_r_err_cut), label=r'$\mathrm{NR error}$', c=color_NR, lw=lw_small, alpha=alpha_std, ls='-', capsize=0.15)
    ax3.errorbar(t_cut - t_peak, np.zeros(len(NR_i_cut)), yerr=np.array(NR_i_err_cut),                               c=color_NR, lw=lw_small, alpha=alpha_std, ls='-', capsize=0.15)

    for perc in [50, 5, 95]:
    
        if(method=='Nested-sampler'):
            wf_r = np.percentile(np.array(models_re_list),[perc], axis=0)[0]
            wf_i = np.percentile(np.array(models_im_list),[perc], axis=0)[0]
        else:
            wf_r = np.real(np.array(inference_model.model(results)))
            wf_i = np.imag(np.array(inference_model.model(results)))

        if(perc==50):
            ax1.plot(t_cut - t_peak, wf_r   - NR_r_cut  ,                                                  c=color_model, lw=lw_large, alpha=alpha_std, ls='-' )
            ax2.plot(t_cut - t_peak, wf_amp - NR_amp_cut,                                                  c=color_model, lw=lw_large, alpha=alpha_std, ls='-' )
            ax3.plot(t_cut - t_peak, wf_i   - NR_i_cut  , label=r'$\mathrm{%s - NR}$'%(template.wf_model), c=color_model, lw=lw_large, alpha=alpha_std, ls='-' )
            ax4.plot(t_cut - t_peak, wf_f   - NR_f_cut  ,                                                  c=color_model, lw=lw_large, alpha=alpha_std, ls='-' )
        else:
            ax1.plot(t_cut - t_peak, wf_r   - NR_r_cut  ,                                                  c=color_model, lw=lw_std, alpha=alpha_med, ls='--')
            ax2.plot(t_cut - t_peak, wf_amp - NR_amp_cut,                                                  c=color_model, lw=lw_std, alpha=alpha_med, ls='--')
            ax3.plot(t_cut - t_peak, wf_i   - NR_i_cut  ,                                                  c=color_model, lw=lw_std, alpha=alpha_med, ls='--')
            ax4.plot(t_cut - t_peak, wf_f   - NR_f_cut  ,                                                  c=color_model, lw=lw_std, alpha=alpha_med, ls='--')
            
        if(method=='Minimization'): break

    ax1.legend(loc='best', fontsize=fontsize_legend)
    ax3.legend(loc='best', fontsize=fontsize_legend)

    ax1.set_ylabel(r'$\mathit{Re(%s)}$'%(label_data), fontsize=fontsize_labels)
    ax2.set_ylabel(r'$\mathit{A(t)}$'               , fontsize=fontsize_labels)
    ax3.set_ylabel(r'$\mathit{Im(%s)}$'%(label_data), fontsize=fontsize_labels)
    ax4.set_ylabel(r'$\mathit{f\,(t)}$'             , fontsize=fontsize_labels)

    ax3.set_xlabel(r'$t - t_{peak} \, [\mathrm{M}]$', fontsize=fontsize_labels)
    ax4.set_xlabel(r'$t - t_{peak} \, [\mathrm{M}]$', fontsize=fontsize_labels)

    ax3.set_xlim(ax1.get_xlim())  
    ax4.set_xlim(ax2.get_xlim())
    ax1.set_xticklabels([])
    ax2.set_xticklabels([])
    plt.suptitle('{}-{} residuals'.format(NR_sim.NR_catalog, NR_sim.NR_ID), size=28)
    plt.tight_layout(rect=[0,0,1,0.95])
    plt.subplots_adjust(hspace=0, wspace=0.3)

    plt.savefig(os.path.join(outdir, 'Plots/Comparisons/Residuals_reconstruction.pdf'), bbox_inches='tight')

    # Decay rate
    if(tail_flag):

        plt.figure(figsize=(6,6))

        log_t_NR         = np.log(t_NR  - t_peak)
        log_t_cut        = np.log(t_cut - t_peak)

        log_A_NR         = np.log(NR_amp)
        dlog_A_NR_dlog_t = utils.diff1(log_t_NR, log_A_NR)

        models_re_list = [np.real(np.array(inference_model.model(p))) for p in results]
        models_im_list = [np.imag(np.array(inference_model.model(p))) for p in results]
        
        for perc in [50, 5, 95]:
            wf_r = np.percentile(np.array(models_re_list),[perc], axis=0)[0]
            wf_i = np.percentile(np.array(models_im_list),[perc], axis=0)[0]

            wf_amp, _ = waveform_utils.amp_phase_from_re_im(wf_r, wf_i)

            log_A_wf         = np.log(wf_amp)
            dlog_A_wf_dlog_t = utils.diff1(log_t_cut, log_A_wf)

            plt.plot(t_cut - t_peak, dlog_A_wf_dlog_t, c=color_model, lw=lw_std, alpha=alpha_med, ls='-')

        plt.axhline(0.0, c='k', ls='--', lw=0.7)
        plt.axhline(-1.0, c='mediumseagreen', ls='--',  label='Okuzumi+',  lw=1.2)
        plt.axhline(-1.3, c='crimson',        ls='--', label='Albanesi+', lw=1.7)
        plt.plot(    t_NR  - t_peak, dlog_A_NR_dlog_t, c=color_NR,    lw=lw_std, alpha=alpha_med, ls='-')
        plt.xlim([75, 100])
        plt.ylim([-3.4, 1.5])
        plt.xlabel(r'$t - t_{peak} \, [\mathrm{M}]$',                   fontsize=fontsize_labels)
        plt.ylabel(r'$\mathrm{p}$', fontsize=fontsize_labels)
        plt.legend(loc='best', fontsize=fontsize_labels*0.8)
        plt.tight_layout()
        plt.savefig(os.path.join(outdir, 'Plots/Comparisons/Decay_rate.pdf'), bbox_inches='tight')

    return

def plot_fancy_residual(NR_sim, template, metadata, results, inference_model, outdir, method):

    """

    Plot the residuals vs the NR error in a single figure.

    Parameters
    ----------

    NR_sim : NR_sim
        NR simulation object.

    template : template
        Template object.

    metadata : dict
        Dictionary containing the metadata.

    results : dict
        Dictionary containing the results object.

    inference_model : inference_model
        Nested sampling model object.

    outdir : string
        Output directory.

    method : string
        Method used to fit the waveform.

    Returns
    -------

    Nothing.

    """
    plt.rcParams["mathtext.fontset"]  = "stix"
    plt.rcParams["font.family"]       = "STIXGeneral"
    plt.rcParams["font.size"]         = 14
    plt.rcParams["legend.fontsize"]   = 12
    plt.rcParams["xtick.labelsize"]   = 10
    plt.rcParams["ytick.labelsize"]   = 10
    plt.rcParams["xtick.major.size"]  = 3
    plt.rcParams["xtick.minor.size"]  = 3
    plt.rcParams["xtick.major.width"] = 1
    plt.rcParams["xtick.minor.width"] = 1
    plt.rcParams["ytick.major.size"]  = 3
    plt.rcParams["ytick.minor.size"]  = 3
    plt.rcParams["ytick.major.width"] = 1
    plt.rcParams["ytick.minor.width"] = 1

    t_peak =  NR_sim.t_peak
    t_cut, tM_start, tM_end, NR_r_cut, NR_i_cut, NR_r_err_cut, NR_i_err_cut = NR_sim.t_NR_cut, NR_sim.tM_start, NR_sim.tM_end, NR_sim.NR_r_cut, NR_sim.NR_i_cut, np.real(NR_sim.NR_cpx_err_cut), np.imag(NR_sim.NR_cpx_err_cut)

    l,m = NR_sim.l, NR_sim.m

    lw_small = 0.1
    lw_std   = 1.0
    lw_large = 1.5

    if not(inference_model==None):

        # Plot waveform reconstruction
        if(method=='Nested-sampler'):
            models_re_list = [np.real(np.array(inference_model.model(p))) for p in results]
            models_im_list = [np.imag(np.array(inference_model.model(p))) for p in results]

    ###########################
    # Waveform reconstruction #
    ###########################

    f, [ax1, ax2]   = plt.subplots(nrows = 2, ncols = 1, figsize=(4,7))

    ax1.set_xlim([tM_start, tM_end])
    ax2.set_xlim(ax1.get_xlim())

    ax1.fill_between(t_cut - t_peak, -np.array(NR_r_err_cut), np.array(NR_r_err_cut), color = 'dimgray', alpha = 0.2, label = r'$\mathrm{Numerical Error} $')
    ax2.fill_between(t_cut - t_peak, -np.array(NR_i_err_cut), np.array(NR_i_err_cut), color = 'dimgray', alpha = 0.2, label = r'$\mathrm{Numerical Error} $')

    wf_r_m = np.percentile(np.array(models_re_list), [5], axis=0)[0]
    wf_r   = np.percentile(np.array(models_re_list),[50], axis=0)[0]
    wf_r_P = np.percentile(np.array(models_re_list),[95], axis=0)[0]

    wf_i_m = np.percentile(np.array(models_im_list), [5], axis=0)[0]
    wf_i   = np.percentile(np.array(models_im_list),[50], axis=0)[0]
    wf_i_P = np.percentile(np.array(models_im_list),[95], axis=0)[0]

    ax1.plot(t_cut - t_peak, wf_r - NR_r_cut, label=r'$\mathrm{Residual}$', c='firebrick', lw=lw_std)
    ax2.plot(t_cut - t_peak, wf_i - NR_i_cut, c='firebrick', lw=lw_std)

    ax1.fill_between(t_cut - t_peak, wf_r_m - NR_r_cut, wf_r_P - NR_r_cut, color = 'firebrick', alpha = 0.2)
    ax2.fill_between(t_cut - t_peak, wf_i_m - NR_i_cut, wf_i_P - NR_i_cut, color = 'firebrick', alpha = 0.2)

    ax1.legend(loc='best')
    if(NR_sim.catalog == 'Teukolsky'):
        ax1.set_ylabel(r'$\Re(\Psi_{4,%i%i})$'%(l,m))
        ax2.set_ylabel(r'$\Im(\Psi_{4,%i%i})$'%(l,m))
    else:
        ax1.set_ylabel(r'$\Re(h_{%i%i})$'%(l,m))
        ax2.set_ylabel(r'$\Im(h_{%i%i})$'%(l,m))
    ax2.set_xlabel(r'$t/M$')
    for ax in [ax1, ax2]: ax.set_xlim([tM_start, 80])
    plt.suptitle('{}-{} residuals'.format(NR_sim.NR_catalog, NR_sim.NR_ID), size=28)
    plt.tight_layout(rect=[0,0,1,0.95])
    plt.savefig(os.path.join(outdir, 'Plots/Comparisons/Fancy_Residuals.pdf'), bbox_inches='tight')

    return

def plot_fancy_reconstruction(NR_sim, template, metadata, results, inference_model, outdir, method):

    """

    Plot the NR waveform and its reconstruction

    Parameters
    ----------

    NR_sim : NR_sim
        NR simulation object.

    template : template
        Template object.

    metadata : dict
        Dictionary containing the metadata.

    results : dict
        Dictionary containing the results object.

    inference_model : inference_model
        Nested sampling model object.

    outdir : string
        Output directory.

    method : string
        Method used to fit the waveform.

    Returns
    -------

    Nothing.

    """
    plt.rcParams["mathtext.fontset"] = "stix"
    plt.rcParams["font.family"] = "STIXGeneral"
    plt.rcParams["font.size"] = 14
    plt.rcParams["legend.fontsize"] = 12
    plt.rcParams["xtick.labelsize"] = 10
    plt.rcParams["ytick.labelsize"] = 10
    plt.rcParams["xtick.major.size"] = 3
    plt.rcParams["xtick.minor.size"] = 3
    plt.rcParams["xtick.major.width"] = 1
    plt.rcParams["xtick.minor.width"] = 1
    plt.rcParams["ytick.major.size"] = 3
    plt.rcParams["ytick.minor.size"] = 3
    plt.rcParams["ytick.major.width"] = 1
    plt.rcParams["ytick.minor.width"] = 1

    NR_r, NR_i, NR_r_err, NR_i_err, NR_amp, NR_f, t_NR, t_peak                                                = NR_sim.NR_r, NR_sim.NR_i, np.real(NR_sim.NR_err_cmplx), np.imag(NR_sim.NR_err_cmplx), NR_sim.NR_amp, NR_sim.NR_freq, NR_sim.t_NR, NR_sim.t_peak
    t_cut, tM_start, tM_end, NR_r_cut, NR_i_cut, NR_r_err_cut, NR_i_err_cut, NR_amp_cut, NR_phi_cut, NR_f_cut = NR_sim.t_NR_cut, NR_sim.tM_start, NR_sim.tM_end, NR_sim.NR_r_cut, NR_sim.NR_i_cut, np.real(NR_sim.NR_cpx_err_cut), np.imag(NR_sim.NR_cpx_err_cut), NR_sim.NR_amp_cut, NR_sim.NR_phi_cut, NR_sim.NR_freq_cut

    l,m = NR_sim.l, NR_sim.m

    f_rd_fundamental = template.qnm_cached[(2,l,m,0)]['f']

    try:
        m1, m2, chi1, chi2 = metadata['m1'], metadata['m2'], metadata['chi1'], metadata['chi2'],
        f_peak             = utils.F_mrg_Nagar(m1, m2, chi1, chi2) * (G_SI*C_SI**(-3))
    except:
        f_peak             = None

    lw_small = 0.1
    lw_std   = 1.0
    lw_large = 1.2

    if not(inference_model==None):

        # Plot waveform reconstruction
        if(method=='Nested-sampler'):
            models_re_list = [np.real(np.array(inference_model.model(p))) for p in results]
            models_im_list = [np.imag(np.array(inference_model.model(p))) for p in results]

    f, [ax1, ax2]   = plt.subplots(nrows = 2, ncols = 1, figsize=(4,7))

    ax1.set_xlim([-10, tM_end])
    ax2.set_xlim(ax1.get_xlim())

    ax1.plot(t_NR - t_peak, NR_r, color = 'black', label = r'$\mathrm{Numerical Data} $', lw = lw_large)
    ax2.plot(t_NR - t_peak, NR_i, color = 'black', lw = lw_large)
    
    wf_r =  np.percentile(np.array(models_re_list),[50], axis=0)[0]
    wf_i =  np.percentile(np.array(models_im_list),[50], axis=0)[0]

    wf_r_m = np.percentile(np.array(models_re_list),[5], axis=0)[0]
    wf_r_P = np.percentile(np.array(models_re_list),[95], axis=0)[0]

    wf_i_m = np.percentile(np.array(models_im_list),[5], axis=0)[0]
    wf_i_P = np.percentile(np.array(models_im_list),[95], axis=0)[0]

    ax1.plot(t_cut - t_peak, wf_r, label=r'$\mathrm{Reconstruction}$', c='firebrick', lw=lw_std)
    ax2.plot(t_cut - t_peak, wf_i, c='firebrick', lw=lw_std)

    ax1.fill_between(t_cut - t_peak, wf_r_m , wf_r_P, color = 'firebrick', alpha = 0.2)
    ax2.fill_between(t_cut - t_peak, wf_i_m , wf_i_P, color = 'firebrick', alpha = 0.2)

    for ax in [ax1, ax2]:
        ax.axvline(tM_start,           label=r'$t_{\rm start} = t_{\rm peak} + $' + rf'${np.round(tM_start)}M$', c='darkgreen', lw=lw_large, alpha=1.0, ls=':' )
        ax.axvline(0.0,                label=r'$t_{\rm peak}$',                                               c='k',         lw=lw_large, alpha=1.0, ls='--')

    ax1.legend(loc='best', fontsize= 11)
    ax1.set_ylabel(r'$\Re(\Psi_4)$')
    ax2.set_ylabel(r'$\Im(\Psi_4)$')
    ax2.set_xlabel(r'$t/M$')
    for ax in [ax1, ax2]:   ax.set_xlim([-10, 80])
    # plt.suptitle('SXS:BBH:{} (residuals)'.format(NR_sim.NR_ID), size=24)
    plt.tight_layout(rect=[0,0,1,0.95])
    plt.savefig(os.path.join(outdir, 'Plots/Comparisons/Fancy_Reconstruction.pdf'), bbox_inches='tight')

    return

def global_corner(x, names, output, truths=None):

    """
    
    Create a corner plot of all parameters.
    
    Parameters
    ----------

    x       : dictionary    
        Dictionary of parameters.
    names   : list
        List of parameter names.
    output  : string
        Output directory.

    Returns
    -------

    Nothing, but saves a corner plot to the output directory.

    """

    samples = []
    for xy in names: samples.append(np.array(x[xy]))
    samples = np.transpose(samples)
    mask    = [i for i in range(samples.shape[-1]) if not all(samples[:,i]==samples[0,i]) ]

    fig = plt.figure(figsize=(10,10))
    C   = corner.corner(samples[:,mask],
                        quantiles     = [0.05, 0.5, 0.95],
                        labels        = names,
                        color         = 'darkred',
                        show_titles   = True,
                        title_kwargs  = {"fontsize": 12},
                        use_math_text = True,
                        truths = truths
                        )
    plt.savefig(os.path.join(output, 'Plots', 'Results', 'corner.png'), bbox_inches='tight')

    return<|MERGE_RESOLUTION|>--- conflicted
+++ resolved
@@ -625,15 +625,11 @@
     else:
         ax4.set_ylim([-0.08, 0.28])
 
-<<<<<<< HEAD
-    if not(inference_model==None):
-=======
     ################################
     # Plot waveform reconstruction #
     ################################
-
-    if not(nest_model==None):
->>>>>>> 11280b0d
+    
+    if not(inference_model==None):
 
         if(method=='Nested-sampler'):
             models_re_list = [np.real(np.array(inference_model.model(p))) for p in results]
