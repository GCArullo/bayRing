--- conflicted
+++ resolved
@@ -108,27 +108,12 @@
     # Load model. #
     # ============#
 
-<<<<<<< HEAD
-    wf_model = template_waveforms.WaveformModel(NR_sim.t_NR_cut                                       , 
-                                                NR_sim.t_min                                          , 
-                                                parameters['Model']['template']                       , 
-                                                parameters['Model']['N-DS-modes']                     ,
-                                                parameters['Model']['N-DS-tails']                     , 
-                                                Kerr_modes                                            , 
-                                                NR_metadata                                           , 
-                                                qnm_cached                                            , 
-                                                parameters['NR-data']['l-NR']                         , 
-                                                parameters['NR-data']['m']                            , 
-                                                tail              = parameters['Model']['Kerr-tail']    ,
-                                                tail_modes        = Kerr_tail_modes                   ,     
-                                                quadratic_modes   = Kerr_quad_modes                   , 
-                                                const_params      = parameters['NR-data']['add-const'], 
-=======
     wf_model = template_waveforms.WaveformModel(NR_sim.t_NR_cut                                         , 
                                                 NR_sim.t_min                                            , 
                                                 NR_sim.t_peak                                           ,
                                                 parameters['Model']['template']                         , 
-                                                parameters['Model']['N-DS-modes']                       , 
+                                                parameters['Model']['N-DS-modes']                       ,
+                                                parameters['Model']['N-DS-tails']                       ,  
                                                 Kerr_modes                                              , 
                                                 NR_metadata                                             , 
                                                 qnm_cached                                              , 
@@ -140,7 +125,6 @@
                                                 const_params      = parameters['NR-data']['add-const']  , 
                                                 TEOB_NR_fit       = parameters['Model']['TEOB-NR-fit']  ,
                                                 TEOB_template     = parameters['Model']['TEOB-template'],
->>>>>>> 8d7ab3e9
                                                 )
 
     # ===============#
@@ -172,47 +156,6 @@
         print('\n* NR-only plotting run-type selected. Exiting.\n')
         exit()
 
-<<<<<<< HEAD
-    if(parameters['Model']['fixed-waveform']): results_object = {'dummy_x': np.array([0.0])}
-    else:
-
-        print_section('Inference')
-
-        #==============================#
-        # Inference execution section. #
-        #==============================#
-        
-        if(  parameters['I/O']['run-type']=='full'           ): results_object = inference.run_inference(parameters, inference_model)
-        elif(parameters['I/O']['run-type']=='post-processing'): results_object = postprocess.read_results_object_from_previous_inference(parameters)
-        else                                                  : raise Exception("Unknown run type selected. Exiting.")
-                
-        #=========================#
-        # Postprocessing section. #
-        #=========================#
-
-        print_section('Post-processing')
-
-        print('\n* Note: quantities are quoted at the start time of the fit (i.e. t_peak + t_0 [M]).\n')
-        postprocess.print_point_estimate(results_object, inference_model.access_names(), parameters['Inference']['method'])
-        # postprocess.plot_fancy_residual(NR_sim, wf_model, NR_metadata, results_object, inference_model, parameters['I/O']['outdir'], parameters['Inference']['method'])
-        # postprocess.plot_fancy_reconstruction(NR_sim, wf_model, NR_metadata, results_object, inference_model, parameters['I/O']['outdir'], method)
-        postprocess.l2norm_residual_vs_nr(results_object, inference_model, NR_sim, parameters['I/O']['outdir'])
-
-        if('Kerr' in parameters['Model']['template'] ): postprocess.post_process_amplitudes(parameters['Inference']['t-start'], results_object, NR_metadata, qnm_cached, Kerr_modes, Kerr_quad_modes, parameters['I/O']['outdir'])
-        if(parameters['NR-data']['catalog']=='C2EFT' and 'Damped-sinusoids' in parameters['Model']['template']): postprocess.compare_with_GR_QNMs(results_object, qnm_cached, NR_sim, parameters['I/O']['outdir'])
-
-        if(parameters['I/O']['run-type']=='full'):
-        
-            if(parameters['Inference']['method']=='Nested-sampler'):
-                os.system('mv {dir}/Algorithm/posterior*.pdf {dir}/Plots/Results/.'.format(dir = parameters['I/O']['outdir']))
-                os.system('mv {dir}/Algorithm/nschain*.pdf {dir}/Plots/Chains/.'.format(dir = parameters['I/O']['outdir']))
-                
-            execution_time = (time.time() - execution_time)/60.0
-            print('\nExecution time (min): {:.2f}\n'.format(execution_time))
-
-    postprocess.plot_NR_vs_model(NR_sim, wf_model, NR_metadata, results_object, inference_model, parameters['I/O']['outdir'], parameters['Inference']['method'])
-    postprocess.global_corner(results_object, inference_model.names, parameters['I/O']['outdir'])
-=======
     print_section('Inference')
 
     #==============================#
@@ -256,5 +199,4 @@
     try   : postprocess.global_corner(results_object, inference_model.names, parameters['I/O']['outdir'])
     except: print('Corner plot failed.')
 
->>>>>>> 8d7ab3e9
     if(parameters['I/O']['show-plots']): plt.show()